import type { CustomCitation } from 'src/types/chat-bot';
import type { DocumentContent } from 'src/sections/knowledgebase/types/search-response';
import type { Position, HighlightType, ProcessedCitation } from 'src/types/pdf-highlighter';

import { Icon } from '@iconify/react';
<<<<<<< HEAD
=======
import alertCircleIcon from '@iconify-icons/mdi/alert-circle-outline';
>>>>>>> 9b2fb612
import React, { useRef, useState, useEffect, useCallback } from 'react';

import { styled } from '@mui/material/styles';
import { Box, Paper, Typography, CircularProgress } from '@mui/material';

import CitationSidebar from './highlighter-sidebar';

type TextViewerProps = {
  citations: DocumentContent[] | CustomCitation[];
  url: string | null;
  text?: string | null;
  buffer?: ArrayBuffer | null;
  sx?: Record<string, unknown>;
};

// Styled components
const TextViewerContainer = styled(Box)(({ theme }) => ({
  width: '100%',
  height: '100%',
  position: 'relative',
  overflow: 'hidden',
  borderRadius: theme.shape.borderRadius,
}));

const LoadingOverlay = styled(Box)(({ theme }) => ({
  position: 'absolute',
  top: 0,
  left: 0,
  width: '100%',
  height: '100%',
  display: 'flex',
  flexDirection: 'column',
  alignItems: 'center',
  justifyContent: 'center',
  backgroundColor: theme.palette.background.paper,
  zIndex: 10,
}));

const ErrorOverlay = styled(Box)(({ theme }) => ({
  position: 'absolute',
  top: 0,
  left: 0,
  width: '100%',
  height: '100%',
  display: 'flex',
  flexDirection: 'column',
  alignItems: 'center',
  justifyContent: 'center',
  backgroundColor: theme.palette.error.light,
  color: theme.palette.error.contrastText,
  zIndex: 10,
}));

const DocumentContainer = styled(Box)({
  width: '100%',
  height: '100%',
  overflow: 'auto',
  minHeight: '100px',
  fontFamily: 'monospace',
  padding: '16px',
  whiteSpace: 'pre-wrap',
  wordBreak: 'break-word',
  lineHeight: 1.6,
});

// Helper function to generate unique IDs
const getNextId = (): string => String(Math.random()).slice(2);

// Helper type guard to check if an object is DocumentContent
const isDocumentContent = (
  citation: DocumentContent | CustomCitation
): citation is DocumentContent => 'metadata' in citation && citation.metadata !== undefined;

// Process citation to create a highlight based on text content
const processTextHighlight = (citation: DocumentContent | CustomCitation): HighlightType | null => {
  try {
    if (!citation.content) {
      console.warn('Citation missing content, skipping highlight');
      return null;
    }

    let id: string;

    if (isDocumentContent(citation) && citation.metadata && citation.metadata._id) {
      id = citation.metadata._id;
    } else if ('id' in citation) {
      id = citation.id as string;
    } else if ('_id' in citation) {
      id = citation._id as string;
    } else if ('citationId' in citation) {
      id = citation.citationId as string;
    } else {
      id = getNextId();
    }

    // Create a complete Position object with required properties
    const position: Position = {
      pageNumber: 1,
      boundingRect: {
        x1: 0,
        y1: 0,
        x2: 0,
        y2: 0,
        width: 0,
        height: 0,
      },
      rects: [
        {
          x1: 0,
          y1: 0,
          x2: 0,
          y2: 0,
          width: 0,
          height: 0,
        },
      ],
    };

    return {
      content: {
        text: citation.content,
      },
      position,
      comment: {
        text: '',
        emoji: '',
      },
      id,
    };
  } catch (error) {
    console.error('Error processing highlight:', error);
    return null;
  }
};

const TextViewer: React.FC<TextViewerProps> = ({ url, text, buffer, sx = {}, citations = [] }) => {
  const containerRef = useRef<HTMLDivElement | null>(null);
  const [loading, setLoading] = useState<boolean>(true);
  const [error, setError] = useState<string | null>(null);
  const [documentReady, setDocumentReady] = useState<boolean>(false);
  const [documentText, setDocumentText] = useState<string>('');
  const scrollViewerToRef = useRef<(highlight: HighlightType) => void>(() => {});
  const [processedCitations, setProcessedCitations] = useState<ProcessedCitation[]>([]);
  const styleAddedRef = useRef<boolean>(false);
  const processingCitationsRef = useRef<boolean>(false);
  const highlightAppliersRef = useRef<(() => void)[]>([]);

  // STEP 1: Load text content
  useEffect(() => {
    const loadTextContent = async (): Promise<void> => {
      try {
        // Reset state
        setLoading(true);
        setError(null);

        // If text is directly provided, use it
        if (text) {
          setDocumentText(text);
          setLoading(false);
          setDocumentReady(true);
          return;
        }

        // If buffer is provided, convert it to text
        if (buffer) {
          try {
            // Convert ArrayBuffer to string using TextDecoder
            const decoder = new TextDecoder('utf-8');
            const decodedText = decoder.decode(buffer);

            if (!decodedText) {
              throw new Error('Failed to decode buffer content');
            }

            setDocumentText(decodedText);
            setLoading(false);
            setDocumentReady(true);
            return;
          } catch (bufferError) {
            throw new Error(`Failed to process buffer: ${bufferError.message}`);
          }
        }

        // If URL is provided, fetch the text
        if (url) {
          try {
            const fetchWithTimeout = async (fetchUrl: string, timeoutMs = 30000) => {
              const controller = new AbortController();
              const timeoutId = setTimeout(() => controller.abort(), timeoutMs);

              try {
                const response = await fetch(fetchUrl, { signal: controller.signal });
                clearTimeout(timeoutId);
                return response;
              } catch (err) {
                clearTimeout(timeoutId);
                throw err;
              }
            };

            const response = await fetchWithTimeout(url);

            if (!response.ok) {
              throw new Error(
                `Failed to fetch document: ${response.status} ${response.statusText}`
              );
            }

            const fileText = await response.text();

            if (!fileText) {
              throw new Error('Received empty file from URL');
            }

            setDocumentText(fileText);
            setLoading(false);
            setDocumentReady(true);
          } catch (urlError) {
            if (urlError.name === 'AbortError') {
              throw new Error('Document fetch timed out. Check if the URL is accessible.');
            }
            throw new Error(`Failed to process document: ${urlError.message}`);
          }
        } else {
          throw new Error('Either url, text, or buffer must be provided');
        }
      } catch (err) {
        console.error('Error loading text document:', err);
        const errorMessage = err instanceof Error ? err.message : 'Unknown error loading document';
        setError(errorMessage);
        setLoading(false);
      }
    };

    loadTextContent();
  }, [url, text, buffer]);

  // STEP 2: Render text content when document is ready
  useEffect(() => {
    if (!documentReady || !documentText || !containerRef.current) return;

    try {
      // Clear container
      containerRef.current.innerHTML = '';

      // Process text for highlighting capabilities
      // For plain text, we'll split by lines and create paragraph elements
      const lines = documentText.split('\n');

      // Create a document fragment for better performance
      const fragment = document.createDocumentFragment();

      lines.forEach((line, index) => {
        const paragraph = document.createElement('p');
        paragraph.id = `line-${index}`;
        paragraph.className = 'text-line';
        paragraph.textContent = line || ' '; // Use space for empty lines
        fragment.appendChild(paragraph);
      });

      // Append all lines at once
      containerRef.current.appendChild(fragment);
    } catch (err) {
      console.error('Error rendering text document:', err);
      setError(err instanceof Error ? err.message : 'Error rendering text document');
    }
  }, [documentReady, documentText]);

  // STEP 3: Add highlight styles once
  useEffect(() => {
    if (styleAddedRef.current) return;

    styleAddedRef.current = true;
    createHighlightStyles();
  }, []);

  // Create highlight styles function
  const createHighlightStyles = (): (() => void) | undefined => {
    const styleId = 'text-highlight-styles';

    // Check if style already exists
    if (document.getElementById(styleId)) {
      return undefined;
    }

    // Create style element with enhanced highlighting styles
    const style = document.createElement('style');
    style.id = styleId;
    style.textContent = `
      /* Base highlight style */
      .text-highlight {
        cursor: pointer;
        background-color: rgba(255, 235, 59, 0.5) !important; /* Bright yellow with transparency */
        position: relative;
        z-index: 1;
        border-radius: 2px;
        box-shadow: 0 0 0 1px rgba(255, 193, 7, 0.3);
        transition: all 0.25s ease;
        text-decoration: none !important;
        color: inherit !important;
        border-bottom: 2px solid #FFC107;
      }
      
      /* Hover state */
      .text-highlight:hover {
        background-color: rgba(255, 193, 7, 0.6) !important; /* Amber on hover */
        box-shadow: 0 0 0 2px rgba(255, 152, 0, 0.4);
        z-index: 2;
      }
   
      /* Active state */
      .text-highlight-active {
        background-color: rgba(255, 152, 0, 0.7) !important; /* Orange for active */
        box-shadow: 0 0 0 3px rgba(255, 87, 34, 0.4) !important;
        font-weight: bold !important;
        z-index: 3 !important;
        color: inherit !important;
        border-bottom: 2px solid #FF5722;
      }
      
      /* Animation */
      .highlight-pulse {
        animation: highlightPulse 1.5s 1;
      }
      
      @keyframes highlightPulse {
        0% { box-shadow: 0 0 0 3px rgba(255, 87, 34, 0.3); }
        50% { box-shadow: 0 0 0 6px rgba(255, 87, 34, 0.1); }
        100% { box-shadow: 0 0 0 3px rgba(255, 87, 34, 0.3); }
      }
      
      /* Custom highlight styles for different types of matches */
      .text-highlight-exact {
        background-color: rgba(255, 235, 59, 0.6) !important; /* Brighter yellow for exact matches */
        border-bottom: 2px solid #FFC107;
      }
      
      .text-highlight-partial {
        background-color: rgba(156, 204, 101, 0.4) !important; /* Light green for partial matches */
        border-bottom: 2px dashed #8BC34A;
      }
      
      .text-highlight-fuzzy {
        background-color: rgba(187, 222, 251, 0.5) !important; /* Light blue for fuzzy matches */
        border-bottom: 2px dotted #2196F3;
      }
      
      /* Text viewer specific styles */
      .text-line {
        margin: 0;
        padding: 2px 0;
      }
      
      /* Make sure highlights preserve line breaks and formatting */
      .text-highlight {
        display: inline !important;
        white-space: pre-wrap !important;
      }
    `;

    document.head.appendChild(style);

    // Create cleanup function
    const cleanup = (): void => {
      const styleElement = document.getElementById(styleId);
      if (styleElement) {
        document.head.removeChild(styleElement);
      }
    };

    return cleanup;
  };

  // STEP 4: Process citations when document is ready
  useEffect(() => {
    // Skip if document not ready or already processing citations
    if (!documentReady || processingCitationsRef.current || !citations?.length) {
      return;
    }

    processingCitationsRef.current = true;

    try {
      // Clear previous highlight appliers
      highlightAppliersRef.current = [];

      // Create a properly typed array from the start
      const processed: ProcessedCitation[] = [];

      // Process citations into highlights with type safety
      citations.forEach((citation) => {
        const highlight = processTextHighlight(citation);

        // Only add items where highlight is not null
        if (highlight) {
          // Create a properly typed ProcessedCitation
          const processedCitation: ProcessedCitation = {
            ...citation,
            highlight,
          } as ProcessedCitation;

          processed.push(processedCitation);
        }
      });

      setProcessedCitations(processed);

      // Apply highlights after a short delay to ensure document is fully rendered
      if (processed.length > 0 && containerRef.current) {
        setTimeout(() => {
          applyTextHighlights(processed);
        }, 500);
      }
    } catch (err) {
      console.error('Error processing citations:', err);
    } finally {
      // Even if there's an error, mark processing as complete
      processingCitationsRef.current = false;
    }
    // eslint-disable-next-line
  }, [documentReady, citations]);

  // Helper function to calculate text similarity (Levenshtein distance for fuzzy matching)
  const calculateSimilarity = (text1: string, text2: string): number => {
    // Normalize texts
    const s1 = text1.toLowerCase().trim();
    const s2 = text2.toLowerCase().trim();

    // Simple word overlap ratio for longer texts
    if (s1.length > 100 || s2.length > 100) {
      const words1 = s1.split(/\s+/);
      const words2 = s2.split(/\s+/);

      const uniqueWords1 = new Set(words1);
      const uniqueWords2 = new Set(words2);

      let matchCount = 0;
      uniqueWords1.forEach((word) => {
        if (word.length > 3 && uniqueWords2.has(word)) {
          matchCount += 1;
        }
      });

      return matchCount / Math.max(uniqueWords1.size, uniqueWords2.size);
    }

    // For shorter strings, use Levenshtein distance
    const track = Array(s2.length + 1)
      .fill(null)
      .map(() => Array(s1.length + 1).fill(null));

    for (let i = 0; i <= s1.length; i += 1) {
      track[0][i] = i;
    }

    for (let j = 0; j <= s2.length; j += 1) {
      track[j][0] = j;
    }

    for (let j = 1; j <= s2.length; j += 1) {
      for (let i = 1; i <= s1.length; i += 1) {
        const indicator = s1[i - 1] === s2[j - 1] ? 0 : 1;
        track[j][i] = Math.min(
          track[j][i - 1] + 1, // deletion
          track[j - 1][i] + 1, // insertion
          track[j - 1][i - 1] + indicator // substitution
        );
      }
    }

    // Convert distance to similarity ratio (1 = identical, 0 = completely different)
    const maxLength = Math.max(s1.length, s2.length);
    if (maxLength === 0) return 1.0; // Both strings are empty

    return 1.0 - track[s2.length][s1.length] / maxLength;
  };

  // Extract click handler to a separate function for reuse
  const addHighlightClickHandler = (element: HTMLElement, highlightId: string): void => {
    element.addEventListener('click', () => {
      // Remove active class from all highlights
      document.querySelectorAll('.text-highlight-active').forEach((el) => {
        el.classList.remove('text-highlight-active');
        el.classList.remove('highlight-pulse');
      });

      // Add active class to this highlight
      element.classList.add('text-highlight-active');
      element.classList.add('highlight-pulse');


      // Scroll into view with offset to ensure visibility
      element.scrollIntoView({
        behavior: 'smooth',
        block: 'center',
      });
    });
  };

  // Function to determine which lines contain the text to highlight
  const findLinesWithText = (searchText: string, threshold = 0.8): Element[] => {
    if (!containerRef.current) return [];

    const lines = containerRef.current.querySelectorAll('.text-line');
    const resultLines: Element[] = [];

    // Normalize search text
    const normalizedSearch = searchText.toLowerCase().trim();

    // For very short search texts, require higher precision
    const adjustedThreshold = normalizedSearch.length < 20 ? 0.9 : threshold;

    // Find paragraphs containing the text with various matching strategies
    Array.from(lines).forEach((line) => {
      const lineText = line.textContent || '';
      const normalizedLine = lineText.toLowerCase().trim();

      // Try exact match first
      if (normalizedLine.includes(normalizedSearch)) {
        resultLines.push(line);
        return;
      }

      // Try fuzzy match if exact match fails
      const similarity = calculateSimilarity(normalizedSearch, normalizedLine);
      if (similarity >= adjustedThreshold) {
        resultLines.push(line);
      }
    });

    return resultLines;
  };

  // Function to highlight text within a specific element
  const highlightTextInElement = (
    element: Element,
    textString: string,
    highlightId: string,
    matchType: 'exact' | 'partial' | 'fuzzy' = 'exact'
  ): boolean => {
    if (!element || !textString) return false;

    try {
      // Find where the text appears in the element
      const elementContent = element.textContent || '';
      const normalizedContent = elementContent.toLowerCase();
      const normalizedText = textString.toLowerCase();
      let textIndex = normalizedContent.indexOf(normalizedText);

      // Determine the highlight class based on match type
      const highlightClass = `text-highlight highlight-${highlightId} text-highlight-${matchType}`;

      // If text is not found directly and we're doing a fuzzy match
      if (textIndex === -1 && matchType === 'fuzzy') {
        // For fuzzy matches, we'll wrap the whole element
        try {
          const wrapper = document.createElement('span');
          wrapper.className = highlightClass;
          wrapper.textContent = elementContent;
          wrapper.dataset.id = highlightId;
          wrapper.dataset.matchType = 'fuzzy';

          element.textContent = '';
          element.appendChild(wrapper);

          // Store a cleanup function
          highlightAppliersRef.current.push(() => {
            try {
              if (element && wrapper.parentNode === element) {
                element.textContent = wrapper.textContent;
              }
            } catch (e) {
              console.error('Error in cleanup', e);
            }
          });

          // Add click handler
          addHighlightClickHandler(wrapper, highlightId);

          return true;
        } catch (e) {
          console.error('Error wrapping element', e);
          return false;
        }
      }

      // For exact and partial matches, use text nodes
      if (textIndex >= 0 || matchType === 'exact' || matchType === 'partial') {
        // If we have an exact match, use original text index
        if (textIndex === -1) {
          // For partial matches, find the best substring match
          let bestMatchIndex = -1;
          let bestMatchLength = 0;

          // Try to find a significant substring match
          const words = normalizedText.split(/\s+/).filter((w) => w.length > 3);

          // Replace the for...of loop with reduce method
          words.reduce((_, word) => {
            const wordIndex = normalizedContent.indexOf(word);
            if (wordIndex >= 0 && word.length > bestMatchLength) {
              bestMatchIndex = wordIndex;
              bestMatchLength = word.length;
            }
            return null;
          }, null);

          if (bestMatchIndex >= 0) {
            textIndex = bestMatchIndex;
            // Adjust the text to highlight to be the best match area
            const contextSize = 40; // Characters before and after
            const start = Math.max(0, bestMatchIndex - contextSize);
            const end = Math.min(
              elementContent.length,
              bestMatchIndex + bestMatchLength + contextSize
            );
            text = elementContent.substring(start, end);
          } else {
            // If still no match, highlight the whole element
            try {
              const wrapper = document.createElement('span');
              wrapper.className = highlightClass;
              wrapper.textContent = elementContent;
              wrapper.dataset.id = highlightId;
              wrapper.dataset.matchType = matchType;

              element.textContent = '';
              element.appendChild(wrapper);

              // Store a cleanup function
              highlightAppliersRef.current.push(() => {
                try {
                  if (element && wrapper.parentNode === element) {
                    element.textContent = wrapper.textContent;
                  }
                } catch (e) {
                  console.error('Error in cleanup', e);
                }
              });

              // Add click handler
              addHighlightClickHandler(wrapper, highlightId);

              return true;
            } catch (e) {
              console.error('Error wrapping element for partial match', e);
              return false;
            }
          }
        }

        // Standard text node approach for highlighting
        try {
          // Get the actual text to highlight in the case-preserved version
          const highlightText = elementContent.substring(textIndex, textIndex + textString.length);

          const beforeText = elementContent.substring(0, textIndex);
          const afterText = elementContent.substring(textIndex + highlightText.length);

          // Clear the element
          element.textContent = '';

          // Add the before text if it exists
          if (beforeText) {
            element.appendChild(document.createTextNode(beforeText));
          }

          // Add the highlighted text
          const highlightSpan = document.createElement('span');
          highlightSpan.className = highlightClass;
          highlightSpan.textContent = highlightText;
          highlightSpan.dataset.id = highlightId;
          highlightSpan.dataset.matchType = matchType;
          element.appendChild(highlightSpan);

          // Add the after text if it exists
          if (afterText) {
            element.appendChild(document.createTextNode(afterText));
          }

          // Add click handler
          addHighlightClickHandler(highlightSpan, highlightId);

          // Store cleanup function
          highlightAppliersRef.current.push(() => {
            try {
              if (element) {
                element.textContent = elementContent;
              }
            } catch (err) {
              console.error('Error in cleanup', err);
            }
          });

          return true;
        } catch (err) {
          console.error('Error in highlight function:', err);
          return false;
        }
      }

      return false;
    } catch (err) {
      console.error('Error in highlight function:', err);
      return false;
    }
  };

  // Apply text-based highlights with fuzzy matching
  const applyTextHighlights = (citationsArray: ProcessedCitation[]): void => {
    if (!containerRef.current) return;

    // Clear existing highlights
    clearHighlights();

    // Apply new highlights
    citationsArray.forEach((citation) => {
      if (!citation.highlight) return;

      const textString = citation.highlight.content.text;
      if (!textString || textString.length < 4) {
        return;
      }

      try {
        // Find all text elements that might contain the target text
        const matchingLines = findLinesWithText(textString);

        if (matchingLines.length > 0) {
          // Try exact match first
          let exactMatchFound = false;

          // Replace for...of with some() to enable early exit with break
          matchingLines.some((line) => {
            const lineContent = line.textContent || '';
            if (lineContent.includes(textString)) {
              if (
                citation.highlight &&
                highlightTextInElement(line, textString, citation?.highlight?.id, 'exact')
              ) {
                exactMatchFound = true;
                return true; // equivalent to break
              }
            }
            return false; // continue the iteration
          });

          // If exact match not found, try normalized/partial matching
          if (!exactMatchFound) {
            // Normalize the citation text
            const normalizedText = textString.replace(/\s+/g, ' ').trim();

            let partialMatchFound = false;

            // Replace for...of with some() to enable early exit with break
            matchingLines.some((line) => {
              const normalizedContent = (line.textContent || '').replace(/\s+/g, ' ').trim();

              if (normalizedContent.includes(normalizedText)) {
                if (
                  citation.highlight &&
                  highlightTextInElement(line, normalizedText, citation.highlight.id, 'partial')
                ) {
                  partialMatchFound = true;
                  return true; // equivalent to break
                }
              }
              return false; // continue the iteration
            });

            // If still no match, use fuzzy matching
            if (!partialMatchFound) {
              // Try to break into chunks for longer texts
              if (textString.length > 60) {
                const chunks = [
                  textString.substring(0, Math.min(100, Math.floor(textString.length / 3))),
                  textString.substring(
                    Math.floor(textString.length / 3),
                    Math.floor((2 * textString.length) / 3)
                  ),
                  textString.substring(Math.floor((2 * textString.length) / 3)),
                ];

                let chunkMatchFound = false;
                chunks.forEach((chunk, i) => {
                  if (chunk.length < 15) return; // Skip chunks that are too short

                  const chunkLines = findLinesWithText(chunk, 0.75);
                  if (chunkLines.length > 0) {
                    chunkMatchFound = true;
                    highlightTextInElement(
                      chunkLines[0],
                      chunk,
                      `${citation.highlight?.id}-chunk-${i}`,
                      'partial'
                    );
                  }
                });

                if (!chunkMatchFound) {
                  // Last resort: just highlight the best candidate with fuzzy match
                  if (matchingLines.length > 0) {
                    highlightTextInElement(
                      matchingLines[0],
                      matchingLines[0].textContent || '',
                      citation.highlight.id,
                      'fuzzy'
                    );
                  }
                }
              } else if (matchingLines.length > 0) {
                highlightTextInElement(
                  matchingLines[0],
                  matchingLines[0].textContent || '',
                  citation.highlight.id,
                  'fuzzy'
                );
              }
            }
          }
        } else {
          console.log(`No match found for text: "${textString.substring(0, 30)}..."`);
        }
      } catch (err) {
        console.error('Error applying highlight:', err);
      }
    });
  };

  // Clear all highlights
  const clearHighlights = (): void => {
    // Get all highlight elements
    const highlightElements = containerRef.current?.querySelectorAll('.text-highlight');
    if (highlightElements?.length) {
      highlightElements.forEach((el) => {
        try {
          const parent = el.parentNode;
          if (parent) {
            const textNode = document.createTextNode(el.textContent || '');
            parent.replaceChild(textNode, el);
          }
        } catch (err) {
          console.error('Error removing highlight', err);
        }
      });
    }

    // Execute custom cleanup functions if any were stored
    highlightAppliersRef.current.forEach((cleanup) => {
      try {
        if (typeof cleanup === 'function') cleanup();
      } catch (e) {
        console.error('Error in highlight cleanup', e);
      }
    });

    // Reset the list
    highlightAppliersRef.current = [];
  };

  // Scroll to highlight function
  const scrollToHighlight = useCallback((highlight: HighlightType): void => {
    if (!containerRef.current || !highlight) return;

    const highlightId = highlight.id;
    const highlightElement = containerRef.current.querySelector(`.highlight-${highlightId}`);

    if (highlightElement) {
      // Remove active class from all highlights
      document.querySelectorAll('.text-highlight-active').forEach((el) => {
        el.classList.remove('text-highlight-active');
        el.classList.remove('highlight-pulse');
      });

      // Add active class to this highlight
      highlightElement.classList.add('text-highlight-active');
      highlightElement.classList.add('highlight-pulse');


      // Scroll to the highlight
      highlightElement.scrollIntoView({
        behavior: 'smooth',
        block: 'center',
      });
    } else {
      console.warn(`Highlight element with ID ${highlightId} not found`);

      // Try to find partial highlights if they exist
      for (let i = 0; i < 3; i += 1) {
        const chunkHighlight = containerRef.current.querySelector(
          `.highlight-${highlightId}-chunk-${i}`
        );
        if (chunkHighlight) {
          document.querySelectorAll('.text-highlight-active').forEach((el) => {
            el.classList.remove('text-highlight-active');
            el.classList.remove('highlight-pulse');
          });

          chunkHighlight.classList.add('text-highlight-active');
          chunkHighlight.classList.add('highlight-pulse');

          chunkHighlight.scrollIntoView({
            behavior: 'smooth',
            block: 'center',
          });

          return;
        }
      }
    }
  }, []);

  // Set up scroll function ref - only once
  useEffect(() => {
    scrollViewerToRef.current = scrollToHighlight;
  }, [scrollToHighlight]);

  // Clean up highlights when component unmounts
  useEffect(
    () => () => {
      clearHighlights();
    },
    []
  );

  return (
    <TextViewerContainer component={Paper} sx={sx}>
      {loading && (
        <LoadingOverlay>
          <CircularProgress size={40} sx={{ mb: 2 }} />
          <Typography variant="body1">Loading document...</Typography>
        </LoadingOverlay>
      )}

      {error && (
        <ErrorOverlay>
          <Icon icon={alertCircleIcon} style={{ fontSize: 40, marginBottom: 16 }} />
          <Typography variant="body1">Error: {error}</Typography>
        </ErrorOverlay>
      )}

      <Box sx={{ display: 'flex', height: '100%' }}>
        {/* Text document container */}
        <Box
          sx={{
            height: '100%',
            width: processedCitations.length > 0 ? '75%' : '100%',
            position: 'relative',
          }}
        >
          <DocumentContainer ref={containerRef} />
        </Box>

        {/* Only show sidebar if there are processed citations */}
        {processedCitations.length > 0 && (
          <CitationSidebar
            citations={processedCitations}
            scrollViewerTo={scrollViewerToRef.current}
          />
        )}
      </Box>
    </TextViewerContainer>
  );
};

export default TextViewer;<|MERGE_RESOLUTION|>--- conflicted
+++ resolved
@@ -3,10 +3,7 @@
 import type { Position, HighlightType, ProcessedCitation } from 'src/types/pdf-highlighter';
 
 import { Icon } from '@iconify/react';
-<<<<<<< HEAD
-=======
 import alertCircleIcon from '@iconify-icons/mdi/alert-circle-outline';
->>>>>>> 9b2fb612
 import React, { useRef, useState, useEffect, useCallback } from 'react';
 
 import { styled } from '@mui/material/styles';
